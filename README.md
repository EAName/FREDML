--- conflicted
+++ resolved
@@ -96,13 +96,21 @@
 ### Installation
 
 1. **Clone the repository**
-   ```bash
-<<<<<<< HEAD
+   You can clone from any of the following remotes:
+   ```bash
+   # EAName GitHub
+   git clone https://github.com/EAName/FREDML.git
+   
+   # ParallelLLC GitHub
    git clone https://github.com/ParallelLLC/FREDML.git
-=======
+
+   # esalguero Hugging Face
    git clone https://huggingface.co/esalguero/FREDML
->>>>>>> a30ee77c
-   cd fred-ml
+
+   # ParallelLLC Hugging Face
+   git clone https://huggingface.co/ParallelLLC/FREDML
+   ```
+   cd FRED_ML
    ```
 
 2. **Install dependencies**
